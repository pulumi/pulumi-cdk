--- conflicted
+++ resolved
@@ -13,10 +13,7 @@
 // limitations under the License.
 
 import * as pulumi from '@pulumi/pulumi';
-<<<<<<< HEAD
 import { debug, info } from '@pulumi/pulumi/log';
-=======
->>>>>>> 13e128eb
 import { normalizeObject } from './pulumi-metadata';
 import { toSdkName } from './naming';
 import { PulumiProvider } from './types';
@@ -87,44 +84,6 @@
 
 export type ResourceMapping = ResourceAttributeMapping | pulumi.Resource | ResourceAttributeMappingArray;
 
-<<<<<<< HEAD
-export class CfnResource extends pulumi.CustomResource {
-    constructor(
-        name: string,
-        type: string,
-        properties: any,
-        attributes: string[],
-        opts?: pulumi.CustomResourceOptions,
-    ) {
-        const resourceName = typeToken(type);
-
-        debug(`Constructing CfnResource ${name} of type ${resourceName} with attributes=${JSON.stringify(attributes)}`);
-        const propertiesDebugString = pulumi.output(properties).apply(JSON.stringify);
-        pulumi.interpolate`CfnResource ${name} input properties: ${propertiesDebugString}`.apply(debug);
-
-        // Prepare an args bag with placeholders for output attributes.
-        const args: any = {};
-        for (const k of attributes) {
-            args[k] = undefined;
-        }
-        Object.assign(args, properties);
-
-        // Workaround until TODO[pulumi/pulumi-aws-native#1816] is resolved.
-        // Not expected to be exposed to users
-        const maxNameLength = process.env.PULUMI_CDK_EXPERIMENTAL_MAX_NAME_LENGTH;
-        if (maxNameLength) {
-            const maxLength = parseInt(maxNameLength, 10);
-            if (name.length > maxLength) {
-                name = name.substring(0, maxLength);
-            }
-        }
-
-        super(resourceName, name, args, opts);
-    }
-}
-
-=======
->>>>>>> 13e128eb
 export class CdkConstruct extends pulumi.ComponentResource {
     constructor(public readonly name: PulumiResourceType, type?: string, options?: pulumi.ComponentResourceOptions) {
         const constructType = type ?? 'Construct';
