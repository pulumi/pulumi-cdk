--- conflicted
+++ resolved
@@ -5,13 +5,9 @@
     },
     "dependencies": {
         "@pulumi/aws": "^6.0.0",
-<<<<<<< HEAD
-        "@pulumi/aws-native": "^1.0.0",
         "@pulumi/cdk": "^0.5.0",
         "@pulumi/docker-build": "^0.0.7",
-=======
         "@pulumi/aws-native": "^1.7.0",
->>>>>>> 5912f830
         "@pulumi/pulumi": "^3.0.0",
         "aws-cdk-lib": "2.156.0",
         "@types/express": "^5.0.0",
