{
    "name": "api-websocket-lamdba-dynamodb",
    "devDependencies": {
        "@types/node": "^10.0.0"
    },
    "dependencies": {
<<<<<<< HEAD
        "@aws-sdk/client-apigatewaymanagementapi": "^3.632.0",
=======
>>>>>>> 3921e5cc
        "@aws-sdk/client-dynamodb": "^3.632.0",
        "@aws-sdk/lib-dynamodb": "^3.632.0",
        "@pulumi/aws": "^4.6.0",
        "@pulumi/aws-native": "^0.117.0",
        "@pulumi/cdk": "^0.5.0",
        "@pulumi/pulumi": "^3.0.0",
        "aws-cdk-lib": "2.149.0",
        "constructs": "^10.0.111"
    }
}<|MERGE_RESOLUTION|>--- conflicted
+++ resolved
@@ -4,10 +4,7 @@
         "@types/node": "^10.0.0"
     },
     "dependencies": {
-<<<<<<< HEAD
         "@aws-sdk/client-apigatewaymanagementapi": "^3.632.0",
-=======
->>>>>>> 3921e5cc
         "@aws-sdk/client-dynamodb": "^3.632.0",
         "@aws-sdk/lib-dynamodb": "^3.632.0",
         "@pulumi/aws": "^4.6.0",
