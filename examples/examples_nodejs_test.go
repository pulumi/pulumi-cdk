--- conflicted
+++ resolved
@@ -265,12 +265,8 @@
 }
 
 func TestScalableWebhook(t *testing.T) {
-<<<<<<< HEAD
-	skip(t)
-=======
 	// TODO: [pulumi/pulumi-cdk#277]
 	t.Skipf("Skipping test due to throttling errors")
->>>>>>> aae10830
 	test := getJSBaseOptions(t).
 		With(integration.ProgramTestOptions{
 			Dir: filepath.Join(getCwd(t), "scalable-webhook"),
