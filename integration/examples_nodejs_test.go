--- conflicted
+++ resolved
@@ -41,17 +41,19 @@
 	integration.ProgramTest(t, &test)
 }
 
-<<<<<<< HEAD
-func TestSecretsManagerGateway(t *testing.T) {
+func TestSecretsManager(t *testing.T) {
 	test := getJSBaseOptions(t).
 		With(integration.ProgramTestOptions{
 			Dir: filepath.Join(getCwd(t), "secretsmanager"),
-=======
+      })
+
+	integration.ProgramTest(t, &test)
+}
+
 func TestEc2(t *testing.T) {
 	test := getJSBaseOptions(t).
 		With(integration.ProgramTestOptions{
 			Dir: filepath.Join(getCwd(t), "ec2"),
->>>>>>> add30441
 		})
 
 	integration.ProgramTest(t, &test)
