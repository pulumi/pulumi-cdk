// Copyright 2016-2022, Pulumi Corporation.
//
// Licensed under the Apache License, Version 2.0 (the "License");
// you may not use this file except in compliance with the License.
// You may obtain a copy of the License at
//
//     http://www.apache.org/licenses/LICENSE-2.0
//
// Unless required by applicable law or agreed to in writing, software
// distributed under the License is distributed on an "AS IS" BASIS,
// WITHOUT WARRANTIES OR CONDITIONS OF ANY KIND, either express or implied.
// See the License for the specific language governing permissions and
// limitations under the License.

package examples

import (
	"bytes"
	"path/filepath"
	"testing"
	"time"

	"github.com/aws/aws-sdk-go/aws/session"
	"github.com/aws/aws-sdk-go/service/sts"
	"github.com/pulumi/pulumi/pkg/v3/testing/integration"
	"github.com/stretchr/testify/assert"
	"github.com/stretchr/testify/require"
)

func TestApiGateway(t *testing.T) {
	test := getJSBaseOptions(t).
		With(integration.ProgramTestOptions{
			Dir: filepath.Join(getCwd(t), "apigateway"),
		})

	integration.ProgramTest(t, &test)
}

func TestApiGatewayDomain(t *testing.T) {
	// This can be run manually in the dev account
	t.Skip("This test requires a valid public Route53 domain which doesn't exist in the CI account")
	test := getJSBaseOptions(t).
		With(integration.ProgramTestOptions{
			Dir: filepath.Join(getCwd(t), "apigateway-domain"),
		})

	integration.ProgramTest(t, &test)
}

func TestSecretsManager(t *testing.T) {
	test := getJSBaseOptions(t).
		With(integration.ProgramTestOptions{
			Dir: filepath.Join(getCwd(t), "secretsmanager"),
		})

	integration.ProgramTest(t, &test)
}

func TestEc2(t *testing.T) {
	test := getJSBaseOptions(t).
		With(integration.ProgramTestOptions{
			Dir: filepath.Join(getCwd(t), "ec2"),
		})

	integration.ProgramTest(t, &test)
}

func TestRoute53(t *testing.T) {
	test := getJSBaseOptions(t).
		With(integration.ProgramTestOptions{
			Dir: filepath.Join(getCwd(t), "route53"),
			Config: map[string]string{
				// This test has to be run in us-east-1 for DNSSEC
				"aws:region":        "us-east-1",
				"aws-native:region": "us-east-1",
			},
		})

	integration.ProgramTest(t, &test)
}

func TestKms(t *testing.T) {
	test := getJSBaseOptions(t).
		With(integration.ProgramTestOptions{
			Dir: filepath.Join(getCwd(t), "kms"),
		})

	integration.ProgramTest(t, &test)
}

func TestLogs(t *testing.T) {
	test := getJSBaseOptions(t).
		With(integration.ProgramTestOptions{
			Dir: filepath.Join(getCwd(t), "logs"),
		})

	integration.ProgramTest(t, &test)
}

func TestMisc(t *testing.T) {
	test := getJSBaseOptions(t).
		With(integration.ProgramTestOptions{
			Dir: filepath.Join(getCwd(t), "misc-services"),
			ExtraRuntimeValidation: func(t *testing.T, stack integration.RuntimeValidationStackInfo) {
				repoName := stack.Outputs["repoName"].(string)
				assert.Containsf(t, repoName, "testrepob5dda46f", "Expected repoName to contain 'testrepob5dda46f'; got %s", repoName)
			},
		})

	integration.ProgramTest(t, &test)
}

func TestCloudFront(t *testing.T) {
	test := getJSBaseOptions(t).
		With(integration.ProgramTestOptions{
			Dir: filepath.Join(getCwd(t), "cloudfront"),
			ExtraRuntimeValidation: func(t *testing.T, stack integration.RuntimeValidationStackInfo) {
				bucketName := stack.Outputs["bucketName"].(string)
				assert.Containsf(t, bucketName, "bucket83908e77", "Bucket name should contain 'bucket'")
			},
		})

	integration.ProgramTest(t, &test)
}

func TestErrors(t *testing.T) {
	var buf bytes.Buffer
	test := getJSBaseOptions(t).
		With(integration.ProgramTestOptions{
			Dir:           filepath.Join(getCwd(t), "errors-test"),
			Stderr:        &buf,
			ExpectFailure: true,
		})

	integration.ProgramTest(t, &test)
	assert.Containsf(t, buf.String(), "Error: Event Bus policy statements must have a sid", "Expected error message not found in pulumi up output")
}

<<<<<<< HEAD
// TestCustomResource tests that CloudFormation Custom Resources work as expected. The test deploys two custom resources. One for cleaning the
// S3 bucket on delete and another for uploading the index.html file for a static website to the bucket.
// The test validates that the website is deployed, displays the expected content and gets cleaned up on delete.
func TestCustomResource(t *testing.T) {
	sess := session.Must(session.NewSessionWithOptions(session.Options{
		SharedConfigState: session.SharedConfigEnable,
	}))
	svc := sts.New(sess)

	result, err := svc.GetCallerIdentity(&sts.GetCallerIdentityInput{})
	require.NoError(t, err, "Failed to get AWS account ID")
	accountId := *result.Account

	test := getJSBaseOptions(t).
		With(integration.ProgramTestOptions{
			Dir: filepath.Join(getCwd(t), "custom-resource"),
			Config: map[string]string{
				"accountId": accountId,
			},
			// Workaround until TODO[pulumi/pulumi-aws-native#1816] is resolved.
			Env: []string{"PULUMI_CDK_EXPERIMENTAL_MAX_NAME_LENGTH=56"},
			ExtraRuntimeValidation: func(t *testing.T, stack integration.RuntimeValidationStackInfo) {
				t.Logf("Outputs: %v", stack.Outputs)
				url := stack.Outputs["websiteUrl"].(string)
				assert.NotEmpty(t, url)

				// Validate that the index.html file is deployed
				integration.AssertHTTPResultWithRetry(t, url, nil, 60*time.Second, func(body string) bool {
					return assert.Equal(t, "Hello, World!", body, "Body should equal 'Hello, World!', got %s", body)
				})

				// This uses GetAtt to get the objectKeys from the custom resource
				objectKeys := stack.Outputs["objectKeys"].([]interface{})
				assert.NotEmpty(t, objectKeys)
=======
func TestReplaceOnChanges(t *testing.T) {
	test := getJSBaseOptions(t).
		With(integration.ProgramTestOptions{
			Dir: filepath.Join(getCwd(t), "replace-on-changes"),
			EditDirs: []integration.EditDir{
				{
					Dir:      filepath.Join(getCwd(t), "replace-on-changes/step2"),
					Additive: true,
				},
>>>>>>> 13e128eb
			},
		})

	integration.ProgramTest(t, &test)
}

func getJSBaseOptions(t *testing.T) integration.ProgramTestOptions {
	base := getBaseOptions(t)
	baseJS := base.With(integration.ProgramTestOptions{
		Dependencies: []string{
			"@pulumi/cdk",
		},
	})

	return baseJS
}<|MERGE_RESOLUTION|>--- conflicted
+++ resolved
@@ -136,7 +136,6 @@
 	assert.Containsf(t, buf.String(), "Error: Event Bus policy statements must have a sid", "Expected error message not found in pulumi up output")
 }
 
-<<<<<<< HEAD
 // TestCustomResource tests that CloudFormation Custom Resources work as expected. The test deploys two custom resources. One for cleaning the
 // S3 bucket on delete and another for uploading the index.html file for a static website to the bucket.
 // The test validates that the website is deployed, displays the expected content and gets cleaned up on delete.
@@ -171,7 +170,12 @@
 				// This uses GetAtt to get the objectKeys from the custom resource
 				objectKeys := stack.Outputs["objectKeys"].([]interface{})
 				assert.NotEmpty(t, objectKeys)
-=======
+			},
+		})
+
+	integration.ProgramTest(t, &test)
+}
+
 func TestReplaceOnChanges(t *testing.T) {
 	test := getJSBaseOptions(t).
 		With(integration.ProgramTestOptions{
@@ -181,7 +185,6 @@
 					Dir:      filepath.Join(getCwd(t), "replace-on-changes/step2"),
 					Additive: true,
 				},
->>>>>>> 13e128eb
 			},
 		})
 
