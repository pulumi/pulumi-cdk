--- conflicted
+++ resolved
@@ -1,41 +1,13 @@
 import { AppConverter, StackConverter } from '../../src/converters/app-converter';
 import * as native from '@pulumi/aws-native';
-<<<<<<< HEAD
-=======
-import { Stack } from 'aws-cdk-lib/core';
-import { AppComponent, AppOptions } from '../../src/types';
->>>>>>> add30441
 import * as path from 'path';
 import * as mockfs from 'mock-fs';
 import * as pulumi from '@pulumi/pulumi';
 import { BucketPolicy } from '@pulumi/aws-native/s3';
 import { createStackManifest } from '../utils';
-<<<<<<< HEAD
 import { promiseOf, setMocks, MockAppComponent } from '../mocks';
 import { StackManifest } from '../../src/assembly';
 import { MockResourceArgs } from '@pulumi/pulumi/runtime';
-=======
-import { promiseOf, setMocks } from '../mocks';
-import { CdkConstruct } from '../../src/interop';
-import { StackManifest } from '../../src/assembly';
-import { MockResourceArgs } from '@pulumi/pulumi/runtime';
-
-class MockAppComponent extends pulumi.ComponentResource implements AppComponent {
-    public readonly name = 'stack';
-    public readonly assemblyDir: string;
-    stacks: { [artifactId: string]: Stack } = {};
-    dependencies: CdkConstruct[] = [];
-
-    component: pulumi.ComponentResource;
-    public stack: Stack;
-    public appOptions?: AppOptions | undefined;
-    constructor(dir: string) {
-        super('cdk:index:App', 'stack');
-        this.assemblyDir = dir;
-        this.registerOutputs();
-    }
-}
->>>>>>> add30441
 
 let resources: MockResourceArgs[] = [];
 beforeAll(() => {
